import asyncio
from unittest import TestCase
from datetime import datetime, timedelta

from qcodes.instrument.base import Instrument
from qcodes.instrument.mock import MockInstrument
<<<<<<< HEAD
from qcodes.instrument.parameter import Parameter
from qcodes.instrument.sweep_values import SweepValues
=======
from qcodes.instrument.parameter import ManualParameter
>>>>>>> 6d12846c
from qcodes.utils.validators import Numbers, Ints, Strings, MultiType, Enum
from qcodes.utils.sync_async import wait_for_async, NoCommandError


class ModelError(Exception):
    pass


class AMockModel(object):
    def __init__(self):
        self._gates = [0.0, 0.0, 0.0]
        self._excitation = 0.1
        self._memory = {}

    def write(self, instrument, parameter, value):
        if instrument == 'gates' and parameter[0] == 'c':
            self._gates[int(parameter[1:])] = float(value)
        elif instrument == 'gates' and parameter == 'rst':
            self._gates = [0.0, 0.0, 0.0]
        elif instrument == 'gates' and parameter[:3] == 'mem':
            slot = int(parameter[3:])
            self._memory[slot] = value
        elif instrument == 'source' and parameter == 'ampl':
            try:
                self._excitation = float(value)
            except:
                # "Off" as in the MultiType sweep step test
                self._excitation = None
        else:
            raise ModelError('unrecognized write {}, {}, {}'.format(
                instrument, parameter, value))

    def ask(self, instrument, parameter):
        gates = self._gates

        if instrument == 'gates' and parameter[0] == 'c':
            v = gates[int(parameter[1:])]
        elif instrument == 'gates' and parameter[:3] == 'mem':
            slot = int(parameter[3:])
            return self._memory[slot]
        elif instrument == 'source' and parameter == 'ampl':
            v = self._excitation
        elif instrument == 'meter' and parameter == 'ampl':
            # here's my super complex model output!
            v = self._excitation * (gates[0] + gates[1]**2 + gates[2]**3)
        elif instrument == 'meter' and parameter[:5] == 'echo ':
            v = float(parameter[5:])
        else:
            raise ModelError('unrecognized ask {}, {}'.format(
                instrument, parameter))

        return '{:.3f}'.format(v)


class TestParamConstructor(TestCase):
    def test_name_s(self):
        p = Parameter('simple')
        self.assertEqual(p.name, 'simple')

        with self.assertRaises(ValueError):
            # you need a name of some sort
            Parameter()

        # or names
        names = ['H1', 'L1']
        p = Parameter(names=names)
        self.assertEqual(p.names, names)
        self.assertFalse(hasattr(p, 'name'))

        # or both, that's OK too.
        names = ['Peter', 'Paul', 'Mary']
        p = Parameter(name='complex', names=names)
        self.assertEqual(p.names, names)
        # TODO: below seems wrong actually - we should let a parameter have
        # a simple name even if it has a names array. But then we need to
        # check everywhere this is used, and make sure everyone who cares
        # about it looks for names first.
        self.assertFalse(hasattr(p, 'name'))

        size = 10
        setpoints = 'we dont check the form of this until later'
        setpoint_names = 'we dont check this either'
        setpoint_labels = 'nor this'
        p = Parameter('makes_array', size=size, setpoints=setpoints,
                      setpoint_names=setpoint_names,
                      setpoint_labels=setpoint_labels)
        self.assertEqual(p.size, size)
        self.assertFalse(hasattr(p, 'sizes'))
        self.assertEqual(p.setpoints, setpoints)
        self.assertEqual(p.setpoint_names, setpoint_names)
        self.assertEqual(p.setpoint_labels, setpoint_labels)

        sizes = [2, 3]
        p = Parameter('makes arrays', sizes=sizes, setpoints=setpoints,
                      setpoint_names=setpoint_names,
                      setpoint_labels=setpoint_labels)
        self.assertEqual(p.sizes, sizes)
        self.assertFalse(hasattr(p, 'size'))
        self.assertEqual(p.setpoints, setpoints)
        self.assertEqual(p.setpoint_names, setpoint_names)
        self.assertEqual(p.setpoint_labels, setpoint_labels)


class TestParameters(TestCase):
    def setUp(self):
        self.model = AMockModel()
        self.read_response = 'I am the walrus!'

        self.gates = MockInstrument('gates', model=self.model, delay=0.001,
                                    use_async=True,
                                    read_response=self.read_response)
        for i in range(3):
            cmdbase = 'c{}'.format(i)
            self.gates.add_parameter('chan{}'.format(i), get_cmd=cmdbase + '?',
                                     set_cmd=cmdbase + ' {:.4f}',
                                     get_parser=float,
                                     vals=Numbers(-10, 10))
            self.gates.add_parameter('chan{}step'.format(i),
                                     get_cmd=cmdbase + '?',
                                     set_cmd=cmdbase + ' {:.4f}',
                                     get_parser=float,
                                     vals=Numbers(-10, 10),
                                     sweep_step=0.1, sweep_delay=0.005)
        self.gates.add_function('reset', call_cmd='rst')

        self.source = MockInstrument('source', model=self.model, delay=0.001)
        self.source.add_parameter('amplitude', get_cmd='ampl?',
                                  set_cmd='ampl {:.4f}', get_parser=float,
                                  vals=Numbers(0, 1),
                                  sweep_step=0.2, sweep_delay=0.005)

        self.meter = MockInstrument('meter', model=self.model, delay=0.001,
                                    read_response=self.read_response)
        self.meter.add_parameter('amplitude', get_cmd='ampl?',
                                 get_parser=float)
        self.meter.add_function('echo', call_cmd='echo {:.2f}?',
                                parameters=[Numbers(0, 1000)],
                                return_parser=float)

        self.init_ts = datetime.now().strftime('%Y-%m-%d %H:%M:%S')

    def check_ts(self, ts_str):
        now = datetime.now().strftime('%Y-%m-%d %H:%M:%S')
        self.assertTrue(self.init_ts <= ts_str <= now)

    def test_mock_instrument(self):
        gates, source, meter = self.gates, self.source, self.meter

        # initial state
        # short form of getter
        self.assertEqual(meter.get('amplitude'), 0)
        # shortcut to the parameter, longer form of get
        self.assertEqual(meter['amplitude'].get(), 0)
        # explicit long form of getter
        self.assertEqual(meter.parameters['amplitude'].get(), 0)
        # both should produce the same history entry
        self.assertEqual(len(meter.history), 3)
        self.assertEqual(meter.history[0][1:], ('ask', 'ampl'))
        self.assertEqual(meter.history[0][1:], ('ask', 'ampl'))

        # errors trying to set (or validate) invalid param values
        # put here so we ensure that these errors don't make it to
        # the history (ie they don't result in hardware commands)
        with self.assertRaises(ValueError):
            gates.set('chan1', '1')
        with self.assertRaises(ValueError):
            gates.parameters['chan1'].validate('1')

        # change one param at a time
        gates.set('chan0', 0.5)
        self.assertEqual(gates.get('chan0'), 0.5)
        self.assertEqual(meter.get('amplitude'), 0.05)

        gates.set('chan1', 2)
        self.assertEqual(gates.get('chan1'), 2)
        self.assertEqual(meter.get('amplitude'), 0.45)

        gates.set('chan2', -3.2)
        self.assertEqual(gates.get('chan2'), -3.2)
        self.assertEqual(meter.get('amplitude'), -2.827)

        source.set('amplitude', 0.6)
        self.assertEqual(source.get('amplitude'), 0.6)
        self.assertEqual(meter.get('amplitude'), -16.961)

        # check just the size and timestamps of histories
        for entry in gates.history + source.history + meter.history:
            self.check_ts(entry[0])
        self.assertEqual(len(gates.history), 6)
        self.assertEqual(len(meter.history), 7)
        self.assertEqual(len(source.history), 5)

        # plus enough setters to check the parameter sweep
        # first source has to get the starting value
        self.assertEqual(source.history[0][1:], ('ask', 'ampl'))
        # then it writes each
        self.assertEqual(source.history[1][1:], ('write', 'ampl', '0.3000'))
        self.assertEqual(source.history[2][1:], ('write', 'ampl', '0.5000'))
        self.assertEqual(source.history[3][1:], ('write', 'ampl', '0.6000'))

        # test sync/async - so far all calls have been sync, even though gates
        # was defined as async. Mock some async calls to test other conversions
        wait_for_async(source.set_async, 'amplitude', 0.8)
        self.assertEqual(wait_for_async(source.get_async, 'amplitude'), 0.8)
        wait_for_async(gates.set_async, 'chan1', -2)
        self.assertEqual(wait_for_async(gates.get_async, 'chan1'), -2)

        # test functions
        self.assertEqual(meter.call('echo', 1.2345), 1.23)  # model returns .2f
        # too many ways to do this...
        self.assertEqual(meter.echo.call(1.2345), 1.23)
        self.assertEqual(meter.echo(1.2345), 1.23)
        self.assertEqual(meter['echo'].call(1.2345), 1.23)
        self.assertEqual(meter['echo'](1.2345), 1.23)
        with self.assertRaises(TypeError):
            meter.call('echo', 1, 2)
        with self.assertRaises(ValueError):
            meter.call('echo', '1')

        # validating before actually trying to call
        with self.assertRaises(TypeError):
            meter.functions['echo'].validate(1, 2)
        with self.assertRaises(ValueError):
            meter.functions['echo'].validate('1')
        gates.call('reset')
        self.assertEqual(gates.get('chan0'), 0)

        # and async functions
        self.assertEqual(wait_for_async(meter.call_async, 'echo', 4.567), 4.57)
        gates.set('chan0', 1)
        self.assertEqual(gates.get('chan0'), 1)
        wait_for_async(gates.call_async, 'reset')
        self.assertEqual(gates.get('chan0'), 0)

    def test_mock_async_set_sweep(self):
        gates = self.gates
        wait_for_async(gates.set_async, 'chan0step', 0.5)
        self.assertEqual(len(gates.history), 6)
        self.assertEqual(
            [float(h[3]) for h in gates.history if h[1] == 'write'],
            [0.1, 0.2, 0.3, 0.4, 0.5])

    def test_mock_instrument_errors(self):
        gates, meter = self.gates, self.meter
        with self.assertRaises(ValueError):
            gates.ask('no question')
        with self.assertRaises(ValueError):
            gates.ask('question?yes but more after')

        with self.assertRaises(ModelError):
            gates.write('ampl 1')
        with self.assertRaises(ModelError):
            gates.ask('ampl?')

        with self.assertRaises(TypeError):
            MockInstrument('', delay='forever')
        with self.assertRaises(TypeError):
            MockInstrument('', delay=-1)

        with self.assertRaises(AttributeError):
            MockInstrument('', model=None)

        with self.assertRaises(KeyError):
            gates.add_parameter('chan0', get_cmd='boo')
        with self.assertRaises(KeyError):
            gates.add_function('reset', call_cmd='hoo')

        with self.assertRaises(NotImplementedError):
            meter.set('amplitude', 0.5)
        meter.add_parameter('gain', set_cmd='gain {:.3f}')
        with self.assertRaises(NotImplementedError):
            meter.get('gain')

        with self.assertRaises(TypeError):
            gates.add_parameter('fugacity', set_cmd='f {:.4f}', vals=[1, 2, 3])

    def test_sweep_steps_edge_case(self):
        # MultiType with sweeping is weird - not sure why one would do this,
        # but we should handle it
        source = self.source
        source.add_parameter('amplitude2', get_cmd='ampl?',
                             set_cmd='ampl {}', get_parser=float,
                             vals=MultiType(Numbers(0, 1), Strings()),
                             sweep_step=0.2, sweep_delay=0.005)
        self.assertEqual(len(source.history), 0)
        source.set('amplitude2', 'Off')
        self.assertEqual(len(source.history), 2)  # get then set
        source.set('amplitude2', 0.2)
        self.assertEqual(len(source.history), 3)  # single set
        source.set('amplitude2', 0.8)  # num -> num is the only real sweep
        self.assertEqual(len(source.history), 6)  # 3-step sweep
        source.set('amplitude2', 'Off')
        self.assertEqual(len(source.history), 7)  # single set

    def test_set_sweep_errors(self):
        gates = self.gates

        # for reference, some add_parameter's that should work
        gates.add_parameter('t0', set_cmd='{}', vals=Numbers(),
                            sweep_step=0.1, sweep_delay=0.01)
        gates.add_parameter('t2', set_cmd='{}', vals=Ints(),
                            sweep_step=1, sweep_delay=0.01,
                            max_val_age=0)

        with self.assertRaises(TypeError):
            # can't sweep non-numerics
            gates.add_parameter('t1', set_cmd='{}', vals=Strings(),
                                sweep_step=1, sweep_delay=0.01)
        with self.assertRaises(TypeError):
            # need a numeric step too
            gates.add_parameter('t1', set_cmd='{}', vals=Numbers(),
                                sweep_step='a skosh', sweep_delay=0.01)
        with self.assertRaises(TypeError):
            # Ints requires and int step
            gates.add_parameter('t1', set_cmd='{}', vals=Ints(),
                                sweep_step=0.1, sweep_delay=0.01)
        with self.assertRaises(ValueError):
            # need a positive step
            gates.add_parameter('t1', set_cmd='{}', vals=Numbers(),
                                sweep_step=0, sweep_delay=0.01)
        with self.assertRaises(ValueError):
            # need a positive step
            gates.add_parameter('t1', set_cmd='{}', vals=Numbers(),
                                sweep_step=-0.1, sweep_delay=0.01)
        with self.assertRaises(TypeError):
            # need a numeric delay
            gates.add_parameter('t1', set_cmd='{}', vals=Numbers(),
                                sweep_step=0.1, sweep_delay='a tad')
        with self.assertRaises(ValueError):
            # need a positive delay
            gates.add_parameter('t1', set_cmd='{}', vals=Numbers(),
                                sweep_step=0.1, sweep_delay=-0.01)
        with self.assertRaises(ValueError):
            # need a positive delay
            gates.add_parameter('t1', set_cmd='{}', vals=Numbers(),
                                sweep_step=0.1, sweep_delay=0)
        with self.assertRaises(TypeError):
            # need a numeric max_val_age
            gates.add_parameter('t1', set_cmd='{}', vals=Numbers(),
                                sweep_step=0.1, sweep_delay=0.01,
                                max_val_age='an hour')
        with self.assertRaises(ValueError):
            # need a non-negative max_val_age
            gates.add_parameter('t1', set_cmd='{}', vals=Numbers(),
                                sweep_step=0.1, sweep_delay=0.01,
                                max_val_age=-1)

    def test_val_mapping(self):
        gates = self.gates
        mem = self.model._memory

        # memraw has no mappings - it just sets and gets what the instrument
        # uses to encode this parameter
        gates.add_parameter('memraw', set_cmd='mem0 {}', get_cmd='mem0?',
                            vals=Enum('zero', 'one'))

        # memcoded maps the instrument codes ('zero' and 'one') into nicer
        # user values 0 and 1
        gates.add_parameter('memcoded', set_cmd='mem0 {}', get_cmd='mem0?',
                            val_mapping={0: 'zero', 1: 'one'})

        gates.memcoded.set(0)
        self.assertEqual(gates.memraw.get(), 'zero')
        self.assertEqual(gates.memcoded.get(), 0)
        self.assertEqual(mem[0], 'zero')

        gates.memraw.set('one')
        self.assertEqual(gates.memcoded.get(), 1)
        self.assertEqual(gates.memraw.get(), 'one')
        self.assertEqual(mem[0], 'one')

        with self.assertRaises(ValueError):
            gates.memraw.set(0)

        with self.assertRaises(ValueError):
            gates.memcoded.set('zero')

    def test_snapshot(self):
        self.assertEqual(self.meter.snapshot(), {
            'parameters': {'amplitude': {}},
            'functions': {'echo': {}}
        })

        ampsnap = self.meter.snapshot(update=True)['parameters']['amplitude']
        amp = self.meter.get('amplitude')
        self.assertEqual(ampsnap['value'], amp)
        amp_ts = datetime.strptime(ampsnap['ts'], '%Y-%m-%d %H:%M:%S')
        self.assertLessEqual(amp_ts, datetime.now())
        self.assertGreater(amp_ts, datetime.now() - timedelta(seconds=1.1))

    def test_mock_read(self):
        gates, meter = self.gates, self.meter
        self.assertEqual(meter.read(), self.read_response)
        self.assertEqual(wait_for_async(meter.read_async),
                         self.read_response)
        self.assertEqual(gates.read(), self.read_response)
        self.assertEqual(wait_for_async(gates.read_async),
                         self.read_response)

    def test_base_instrument_errors(self):
        b = Instrument('silent')

        with self.assertRaises(NotImplementedError):
            b.read()
        with self.assertRaises(NotImplementedError):
            b.write('hello!')
        with self.assertRaises(NotImplementedError):
            b.ask('how are you?')

        with self.assertRaises(NotImplementedError):
            wait_for_async(b.read_async)
        with self.assertRaises(NotImplementedError):
            wait_for_async(b.write_async, 'goodbye')
        with self.assertRaises(NotImplementedError):
            wait_for_async(b.ask_async, 'are we having fun yet?')

        with self.assertRaises(TypeError):
            b.add_function('skip', call_cmd='skip {}',
                           parameters=['not a validator'])
        with self.assertRaises(NoCommandError):
            b.add_function('jump')
        with self.assertRaises(NoCommandError):
            b.add_parameter('height')

    def test_sweep_values_errors(self):
        gates, source, meter = self.gates, self.source, self.meter
        c0 = gates.parameters['chan0']
        source_amp = source.parameters['amplitude']
        meter_amp = meter.parameters['amplitude']

        # only complete 3-part slices are valid
        with self.assertRaises(TypeError):
            c0[1:2]  # For Int params this could be defined as step=1
        with self.assertRaises(TypeError):
            c0[:2:3]
        with self.assertRaises(TypeError):
            c0[1::3]
        with self.assertRaises(TypeError):
            c0[:]  # For Enum params we *could* define this one too...

        # fails if the parameter has no setter
        # with self.assertRaises(AttributeError):
        meter_amp[0]

        # validates every step value against the parameter's Validator
        with self.assertRaises(ValueError):
            c0[5:15:1]
        with self.assertRaises(ValueError):
            c0[5.0:15.0:1.0]
        with self.assertRaises(ValueError):
            c0[-12]
        with self.assertRaises(ValueError):
            c0[-5, 12, 5]
        with self.assertRaises(ValueError):
            c0[-5, 12:8:1, 5]

        # cannot combine SweepValues for different parameters
        with self.assertRaises(TypeError):
            c0[0.1] + source_amp[0.2]

        # improper use of extend
        with self.assertRaises(TypeError):
            c0[0.1].extend(5)

        # SweepValue object has no getter, even if the parameter does
        with self.assertRaises(AttributeError):
            c0[0.1].get
        with self.assertRaises(AttributeError):
            c0[0.1].get_async

    def test_sweep_values_valid(self):
        gates = self.gates
        c0 = gates.parameters['chan0']
        c1_noasync = gates.parameters['chan1']
        del c1_noasync.set_async
        with self.assertRaises(AttributeError):
            c1_noasync.set_async
        c2_nosync = gates.parameters['chan2']
        del c2_nosync.set
        with self.assertRaises(AttributeError):
            c2_nosync.set

        c0_sv = c0[1]
        c1_sv = c1_noasync[1]
        c2_sv = c2_nosync[1]
        # setters get mapped
        self.assertEqual(c0_sv.set, c0.set)
        self.assertEqual(c0_sv.set_async, c0.set_async)
        self.assertEqual(c1_sv.set, c1_noasync.set)
        self.assertTrue(asyncio.iscoroutinefunction(c1_sv.set_async))
        self.assertEqual(c2_sv.set_async, c2_nosync.set_async)
        self.assertTrue(callable(c2_sv.set))
        # normal sequence operations access values
        self.assertEqual(list(c0_sv), [1])
        self.assertEqual(c0_sv[0], 1)
        self.assertTrue(1 in c0_sv)
        self.assertFalse(2 in c0_sv)

        # in-place and copying addition
        c0_sv += c0[1.5:1.8:0.1]
        c0_sv2 = c0_sv + c0[2]
        self.assertEqual(list(c0_sv), [1, 1.5, 1.6, 1.7])
        self.assertEqual(list(c0_sv2), [1, 1.5, 1.6, 1.7, 2])

        # append and extend
        c0_sv3 = c0[2]
        # append only works with straight values
        c0_sv3.append(2.1)
        # extend can use another SweepValue, (even if it only has one value)
        c0_sv3.extend(c0[2.2])
        # extend can also take a sequence
        c0_sv3.extend([2.3])
        # as can addition
        c0_sv3 += [2.4]
        c0_sv4 = c0_sv3 + [2.5, 2.6]
        self.assertEqual(list(c0_sv3), [2, 2.1, 2.2, 2.3, 2.4])
        self.assertEqual(list(c0_sv4), [2, 2.1, 2.2, 2.3, 2.4, 2.5, 2.6])

        # len
        self.assertEqual(len(c0_sv3), 5)

        # in-place and copying reverse
        c0_sv.reverse()
        c0_sv5 = reversed(c0_sv)
        self.assertEqual(list(c0_sv), [1.7, 1.6, 1.5, 1])
        self.assertEqual(list(c0_sv5), [1, 1.5, 1.6, 1.7])

        # multi-key init, where first key is itself a list
        c0_sv6 = c0[[1, 3], 4]
        # copying
        c0_sv7 = c0_sv6.copy()
        self.assertEqual(list(c0_sv6), [1, 3, 4])
        self.assertEqual(list(c0_sv7), [1, 3, 4])
        self.assertFalse(c0_sv6 is c0_sv7)

<<<<<<< HEAD
    def test_sweep_values_base(self):
        p = self.gates.chan0
        with self.assertRaises(NotImplementedError):
            iter(SweepValues(p))
=======
    def test_manual_parameter(self):
        self.source.add_parameter('bias_resistor',
                                  parameter_class=ManualParameter,
                                  initial_value=1000)
        res = self.source.bias_resistor
        self.assertEqual(res.get(), 1000)

        res.set(1e9)
        self.assertEqual(wait_for_async(res.get_async), 1e9)
        # default vals is all numbers
        # TODO - maybe non-negative numbers would be a better
        # default?
        wait_for_async(res.set_async, -1)
        self.assertEqual(res.get(), -1)

        self.source.add_parameter('alignment',
                                  parameter_class=ManualParameter,
                                  vals=Enum('lawful', 'neutral', 'chaotic'))
        alignment = self.source.alignment

        # a ManualParameter can have initial_value=None (default) even if
        # that's not a valid value to set later
        self.assertIsNone(alignment.get())
        with self.assertRaises(ValueError):
            alignment.set(None)

        alignment.set('lawful')
        self.assertEqual(alignment.get(), 'lawful')

        # None is the only invalid initial_value you can use
        with self.assertRaises(ValueError):
            self.source.add_parameter('alignment2',
                                      parameter_class=ManualParameter,
                                      initial_value='nearsighted')
>>>>>>> 6d12846c
<|MERGE_RESOLUTION|>--- conflicted
+++ resolved
@@ -4,12 +4,10 @@
 
 from qcodes.instrument.base import Instrument
 from qcodes.instrument.mock import MockInstrument
-<<<<<<< HEAD
 from qcodes.instrument.parameter import Parameter
 from qcodes.instrument.sweep_values import SweepValues
-=======
 from qcodes.instrument.parameter import ManualParameter
->>>>>>> 6d12846c
+
 from qcodes.utils.validators import Numbers, Ints, Strings, MultiType, Enum
 from qcodes.utils.sync_async import wait_for_async, NoCommandError
 
@@ -545,12 +543,11 @@
         self.assertEqual(list(c0_sv7), [1, 3, 4])
         self.assertFalse(c0_sv6 is c0_sv7)
 
-<<<<<<< HEAD
     def test_sweep_values_base(self):
         p = self.gates.chan0
         with self.assertRaises(NotImplementedError):
             iter(SweepValues(p))
-=======
+
     def test_manual_parameter(self):
         self.source.add_parameter('bias_resistor',
                                   parameter_class=ManualParameter,
@@ -584,5 +581,4 @@
         with self.assertRaises(ValueError):
             self.source.add_parameter('alignment2',
                                       parameter_class=ManualParameter,
-                                      initial_value='nearsighted')
->>>>>>> 6d12846c
+                                      initial_value='nearsighted')